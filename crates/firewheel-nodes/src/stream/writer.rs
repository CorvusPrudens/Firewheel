use std::{
    num::NonZeroU32,
    ops::Range,
    sync::{
        atomic::{AtomicBool, Ordering},
        Arc,
    },
};

use firewheel_core::{
    channel_config::{ChannelConfig, ChannelCount, NonZeroChannelCount},
    dsp::declick::{Declicker, FadeType},
    event::{NodeEventList, NodeEventType},
    node::{
<<<<<<< HEAD
        AudioNodeConstructor, AudioNodeInfo, AudioNodeProcessor, EmptyConfig, ProcInfo,
        ProcessStatus, NUM_SCRATCH_BUFFERS,
=======
        AudioNodeConstructor, AudioNodeInfo, AudioNodeProcessor, ProcInfo, ProcessStatus,
        ScratchBuffers,
>>>>>>> ee0c9810
    },
    sync_wrapper::SyncWrapper,
    SilenceMask, StreamInfo,
};
use fixed_resample::{ReadStatus, ResamplingChannelConfig};

#[derive(Debug, Clone, Copy, PartialEq)]
pub struct StreamWriterConfig {
    /// The configuration of the input to output channel.
    pub channel_config: ResamplingChannelConfig,

    /// If the value of ResamplingCons::occupied_seconds() is greater than the
    /// given threshold in seconds, then discard the number of input frames
    /// needed to bring the value back down to ResamplingCons::latency_seconds()
    /// to avoid excessive overflows and reduce perceived audible glitchiness.
    ///
    /// This can happen if there are a lot of underruns occuring in the
    /// output audio thread.
    ///
    /// If this is `None`, then the threshold will be the entire capacity of
    /// the channel.
    ///
    /// By default this is set to `None`.
    pub discard_jitter_threshold_seconds: Option<f64>,

    /// Whether or not to check for silence in the input stream. Highly
    /// recommened to set this to `true` to improve audio graph performance
    /// when there is no input on the microphone.
    ///
    /// By default this is set to `true`.
    pub check_for_silence: bool,
}

impl Default for StreamWriterConfig {
    fn default() -> Self {
        Self {
            channel_config: ResamplingChannelConfig::default(),
            discard_jitter_threshold_seconds: None,
            check_for_silence: true,
        }
    }
}

pub struct StreamWriterHandle {
    /// The configuration of the stream.
    ///
    /// Changing this will have no effect until a new stream is started.
    pub config: StreamWriterConfig,

    channels: NonZeroChannelCount,
    active_state: Option<ActiveState>,
    shared_state: Arc<SharedState>,
}

impl StreamWriterHandle {
    pub fn new(config: StreamWriterConfig, channels: NonZeroChannelCount) -> Self {
        Self {
            config,
            channels,
            active_state: None,
            shared_state: Arc::new(SharedState::new()),
        }
    }

    pub fn constructor(&self) -> Constructor {
        Constructor {
            shared_state: Arc::clone(&self.shared_state),
            config: self.config.clone(),
            channels: self.channels,
        }
    }

    /// Returns `true` if there is there is currently an active stream on this node.
    pub fn is_active(&self) -> bool {
        self.active_state.is_some() && self.shared_state.stream_active.load(Ordering::Relaxed)
    }

    /// Returns `true` if an underflow occured (due to the output stream
    /// running faster than the input stream).
    ///
    /// If this happens excessively in Release mode, you may want to consider
    /// increasing [`StreamWriterConfig::channel_config.latency_seconds`].
    ///
    /// (Calling this will also reset the flag indicating whether an
    /// underflow occurred.)
    pub fn underflow_occurred(&self) -> bool {
        self.shared_state
            .underflow_occurred
            .swap(false, Ordering::Relaxed)
    }

    /// Returns `true` if an overflow occured (due to the input stream
    /// running faster than the output stream).
    ///
    /// If this happens excessively in Release mode, you may want to consider
    /// increasing [`StreamWriterConfig::channel_config.capacity_seconds`]. For
    /// example, if you are streaming data from a network, you may want to
    /// increase the capacity to several seconds.
    ///
    /// (Calling this will also reset the flag indicating whether an
    /// overflow occurred.)
    pub fn overflow_occurred(&self) -> bool {
        self.shared_state
            .overflow_occurred
            .swap(false, Ordering::Relaxed)
    }

    /// The total number of frames (not samples) that can currently be pushed to the stream.
    ///
    /// If there is no active stream, the stream is paused, or the processor end
    /// is not ready to receive samples, then this will return `0`.
    pub fn available_frames(&self) -> usize {
        if self.is_ready() {
            self.active_state
                .as_ref()
                .map(|s| s.prod.available_frames())
                .unwrap_or(0)
        } else {
            0
        }
    }

    /// The amount of data in seconds that is currently available to read.
    pub fn available_seconds(&self) -> f64 {
        if self.is_ready() {
            self.active_state
                .as_ref()
                .map(|s| s.prod.available_seconds())
                .unwrap_or(0.0)
        } else {
            0.0
        }
    }

    /// The amount of data in seconds that is currently occupied in the channel.
    ///
    /// This value will be in the range `[0.0, ResamplingCons::capacity_seconds()]`.
    ///
    /// If there is no active stream, then this will return `None`.
    pub fn occupied_seconds(&self) -> Option<f64> {
        self.active_state
            .as_ref()
            .map(|s| s.prod.occupied_seconds())
    }

    /// Returns the number of frames (samples in a single channel) that are currently
    /// occupied in the channel.
    ///
    /// If there is no active stream, then this will return `None`.
    pub fn occupied_frames(&self) -> Option<usize> {
        self.active_state.as_ref().map(|s| s.prod.occupied_frames())
    }

    /// The value of [`ResamplingChannelConfig::latency_seconds`] that was passed when
    /// this channel was created.
    pub fn latency_seconds(&self) -> f64 {
        self.config.channel_config.latency_seconds
    }

    /// The capacity of the channel in seconds.
    ///
    /// If there is no active stream, then this will return `None`.
    pub fn capacity_seconds(&self) -> Option<f64> {
        self.active_state
            .as_ref()
            .map(|s| s.prod.capacity_seconds())
    }

    /// The capacity of the channel in frames (samples in a single channel).
    ///
    /// If there is no active stream, then this will return `None`.
    pub fn capacity_frames(&self) -> Option<usize> {
        self.active_state.as_ref().map(|s| s.prod.capacity_frames())
    }

    /// The number of channels in this node.
    pub fn num_channels(&self) -> NonZeroChannelCount {
        self.channels
    }

    /// The sample rate of the active stream.
    ///
    /// Returns `None` if there is no active stream.
    pub fn sample_rate(&self) -> Option<NonZeroU32> {
        self.active_state.as_ref().map(|s| s.sample_rate)
    }

    /// Begin the input audio stream on this node.
    ///
    /// The returned event must be sent to the node's processor for this to take effect.
    ///
    /// * `sample_rate` - The sample rate of this node.
    /// * `output_stream_sample_rate` - The sample rate of the active output audio stream.
    ///
    /// If there is already an active stream running on this node, then this will return
    /// an error.
    pub fn start_stream(
        &mut self,
        sample_rate: NonZeroU32,
        output_stream_sample_rate: NonZeroU32,
    ) -> Result<NewInputStreamEvent, ()> {
        if self.is_active() {
            return Err(());
        }

        self.shared_state.reset();

        let (prod, cons) = fixed_resample::resampling_channel::<f32>(
            sample_rate.get(),
            output_stream_sample_rate.get(),
            self.channels.get().get() as usize,
            self.config.channel_config,
        );

        self.active_state = Some(ActiveState { prod, sample_rate });
        self.shared_state
            .stream_active
            .store(true, Ordering::Relaxed);

        Ok(NewInputStreamEvent { cons: Some(cons) })
    }

    /// Push the given data in interleaved format.
    ///
    /// Returns the number of frames (not samples) that were successfully pushed.
    /// If this number is less than the number of frames in `data`, then it means
    /// an overflow has occured.
    ///
    /// If there is no active stream, the stream is paused, or the processor end
    /// is not ready to receive samples, then no data will be sent and this will
    /// return `0`.
    pub fn push_interleaved(&mut self, data: &[f32]) -> usize {
        if !self.is_ready() {
            return 0;
        }

        self.active_state
            .as_mut()
            .unwrap()
            .prod
            .push_interleaved(data)
    }

    /// Push the given data in de-interleaved format.
    ///
    /// * `data` - The channels of data to push to the channel.
    /// * `range` - The range in each slice in `input` to read data from.
    ///
    /// Returns the number of frames (not samples) that were successfully pushed.
    /// If this number is less than the number of frames in `data`, then it means
    /// an overflow has occured.
    ///
    /// If there is no active stream, the stream is paused, or the processor end
    /// is not ready to receive samples, then no data will be sent and this will
    /// return `0`.
    pub fn push<Vin: AsRef<[f32]>>(&mut self, data: &[Vin], range: Range<usize>) -> usize {
        if !self.is_ready() {
            return 0;
        }

        self.active_state.as_mut().unwrap().prod.push(data, range)
    }

    /// Returns `true` if the processor end of the stream is ready to start receiving
    /// data.
    pub fn is_ready(&self) -> bool {
        self.active_state.is_some()
            && self.shared_state.channel_started.load(Ordering::Relaxed)
            && !self.shared_state.paused.load(Ordering::Relaxed)
    }

    /// Pause any active audio streams.
    pub fn pause_stream(&mut self) {
        if self.is_active() {
            self.shared_state.paused.store(true, Ordering::Relaxed);
        }
    }

    /// Resume any active audio streams after pausing.
    pub fn resume(&mut self) {
        self.shared_state.paused.store(false, Ordering::Relaxed);
    }

    // Stop any active audio input streams.
    pub fn stop_stream(&mut self) {
        self.active_state = None;
        self.shared_state.reset();
    }
}

impl Drop for StreamWriterHandle {
    fn drop(&mut self) {
        self.stop_stream();
    }
}

#[derive(Clone)]
pub struct Constructor {
    shared_state: Arc<SharedState>,
    config: StreamWriterConfig,
    channels: NonZeroChannelCount,
}

impl AudioNodeConstructor for Constructor {
    type Configuration = EmptyConfig;

    fn info(&self, _: &Self::Configuration) -> AudioNodeInfo {
        AudioNodeInfo {
            debug_name: "stream_input",
            channel_config: ChannelConfig {
                num_inputs: ChannelCount::ZERO,
                num_outputs: self.channels.get(),
            },
            uses_events: true,
        }
    }

    fn processor(
        &self,
        _: &Self::Configuration,
        _stream_info: &StreamInfo,
    ) -> impl AudioNodeProcessor {
        Processor {
            cons: None,
            shared_state: Arc::clone(&self.shared_state),
            discard_jitter_threshold_seconds: self.config.discard_jitter_threshold_seconds,
            check_for_silence: self.config.check_for_silence,
            pause_declicker: Declicker::SettledAt0,
        }
    }
}

struct ActiveState {
    prod: fixed_resample::ResamplingProd<f32>,
    sample_rate: NonZeroU32,
}

struct SharedState {
    stream_active: AtomicBool,
    channel_started: AtomicBool,
    paused: AtomicBool,
    underflow_occurred: AtomicBool,
    overflow_occurred: AtomicBool,
}

impl SharedState {
    fn new() -> Self {
        Self {
            stream_active: AtomicBool::new(false),
            channel_started: AtomicBool::new(false),
            paused: AtomicBool::new(false),
            underflow_occurred: AtomicBool::new(false),
            overflow_occurred: AtomicBool::new(false),
        }
    }

    fn reset(&self) {
        self.stream_active.store(false, Ordering::Relaxed);
        self.channel_started.store(false, Ordering::Relaxed);
        self.paused.store(false, Ordering::Relaxed);
        self.underflow_occurred.store(false, Ordering::Relaxed);
        self.overflow_occurred.store(false, Ordering::Relaxed);
    }
}

struct Processor {
    cons: Option<fixed_resample::ResamplingCons<f32>>,
    shared_state: Arc<SharedState>,
    discard_jitter_threshold_seconds: Option<f64>,
    check_for_silence: bool,
    pause_declicker: Declicker,
}

impl AudioNodeProcessor for Processor {
    fn process(
        &mut self,
        _inputs: &[&[f32]],
        outputs: &mut [&mut [f32]],
        mut events: NodeEventList,
        proc_info: &ProcInfo,
        _scratch_buffers: ScratchBuffers,
    ) -> ProcessStatus {
        events.for_each(|event| {
            if let NodeEventType::Custom(event) = event {
                if let Some(in_stream_event) = event
                    .downcast_mut::<SyncWrapper<NewInputStreamEvent>>()
                    .and_then(SyncWrapper::get_mut)
                {
                    // Swap the memory so that the old channel will be properly
                    // dropped outside of the audio thread.
                    std::mem::swap(&mut self.cons, &mut in_stream_event.cons);
                }
            }
        });

        let enabled = self.shared_state.stream_active.load(Ordering::Relaxed)
            && !self.shared_state.paused.load(Ordering::Relaxed);

        self.pause_declicker
            .fade_to_enabled(enabled, proc_info.declick_values);

        if self.pause_declicker.disabled() {
            return ProcessStatus::ClearAllOutputs;
        }

        let Some(cons) = &mut self.cons else {
            self.pause_declicker.reset_to_0();
            return ProcessStatus::ClearAllOutputs;
        };

        // Notify the input stream that the output stream has begun
        // reading data.
        self.shared_state
            .channel_started
            .store(true, Ordering::Relaxed);

        if let Some(threshold) = self.discard_jitter_threshold_seconds {
            let num_discarded_samples = cons.discard_jitter(threshold);
            if num_discarded_samples > 0 {
                self.shared_state
                    .overflow_occurred
                    .store(true, Ordering::Relaxed);
            }
        }

        match cons.read(outputs, 0..proc_info.frames) {
            ReadStatus::Ok => {}
            ReadStatus::Underflow => {
                self.shared_state
                    .underflow_occurred
                    .store(true, Ordering::Relaxed);
            }
            ReadStatus::WaitingForFrames => {
                self.pause_declicker.reset_to_target();
                return ProcessStatus::outputs_modified(SilenceMask::new_all_silent(outputs.len()));
            }
        }

        if !self.pause_declicker.is_settled() {
            self.pause_declicker.process(
                outputs,
                0..proc_info.frames,
                proc_info.declick_values,
                1.0,
                FadeType::EqualPower3dB,
            );
        }

        let mut silence_mask = SilenceMask::NONE_SILENT;
        if self.check_for_silence {
            let resampler_channels = cons.num_channels().get();

            for (ch_i, ch) in outputs.iter().enumerate() {
                if ch_i >= resampler_channels {
                    // `cons.read()` clears any extra channels
                    silence_mask.set_channel(ch_i, true);
                } else {
                    let mut all_silent = true;
                    for &s in ch[..proc_info.frames].iter() {
                        if s != 0.0 {
                            all_silent = false;
                            break;
                        }
                    }

                    if all_silent {
                        silence_mask.set_channel(ch_i, true);
                    }
                }
            }
        }

        ProcessStatus::outputs_modified(silence_mask)
    }

    fn stream_stopped(&mut self) {
        self.shared_state
            .stream_active
            .store(false, Ordering::Relaxed);
        self.cons = None;
        self.pause_declicker.reset_to_0();
    }
}

pub struct NewInputStreamEvent {
    cons: Option<fixed_resample::ResamplingCons<f32>>,
}

impl From<NewInputStreamEvent> for NodeEventType {
    fn from(value: NewInputStreamEvent) -> Self {
        NodeEventType::Custom(Box::new(SyncWrapper::new(value)))
    }
}<|MERGE_RESOLUTION|>--- conflicted
+++ resolved
@@ -12,13 +12,8 @@
     dsp::declick::{Declicker, FadeType},
     event::{NodeEventList, NodeEventType},
     node::{
-<<<<<<< HEAD
         AudioNodeConstructor, AudioNodeInfo, AudioNodeProcessor, EmptyConfig, ProcInfo,
-        ProcessStatus, NUM_SCRATCH_BUFFERS,
-=======
-        AudioNodeConstructor, AudioNodeInfo, AudioNodeProcessor, ProcInfo, ProcessStatus,
-        ScratchBuffers,
->>>>>>> ee0c9810
+        ProcessStatus, ScratchBuffers,
     },
     sync_wrapper::SyncWrapper,
     SilenceMask, StreamInfo,
