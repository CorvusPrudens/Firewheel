use std::{
    num::NonZeroU32,
    ops::Range,
    sync::{
        atomic::{AtomicBool, Ordering},
        Arc,
    },
};

use firewheel_core::{
    channel_config::{ChannelConfig, ChannelCount, NonZeroChannelCount},
    event::{NodeEventList, NodeEventType},
    node::{
<<<<<<< HEAD
        AudioNodeConstructor, AudioNodeInfo, AudioNodeProcessor, EmptyConfig, ProcInfo,
        ProcessStatus, NUM_SCRATCH_BUFFERS,
=======
        AudioNodeConstructor, AudioNodeInfo, AudioNodeProcessor, ProcInfo, ProcessStatus,
        ScratchBuffers,
>>>>>>> ee0c9810
    },
    sync_wrapper::SyncWrapper,
    StreamInfo,
};
use fixed_resample::{ReadStatus, ResamplingChannelConfig};

#[derive(Debug, Clone, Copy, PartialEq)]
#[cfg_attr(feature = "bevy", derive(bevy_ecs::prelude::Component))]
pub struct StreamReaderConfig {
    /// The configuration of the input to output channel.
    pub channel_config: ResamplingChannelConfig,

    /// The number of channels.
    pub channels: NonZeroChannelCount,
}

impl Default for StreamReaderConfig {
    fn default() -> Self {
        Self {
            channel_config: ResamplingChannelConfig::default(),
            channels: NonZeroChannelCount::STEREO,
        }
    }
}

pub struct StreamReaderHandle {
    /// The configuration of the stream.
    ///
    /// Changing this will have no effect until a new stream is started.
    pub config: StreamReaderConfig,

    channels: NonZeroChannelCount,
    active_state: Option<ActiveState>,
    shared_state: Arc<SharedState>,
}

impl StreamReaderHandle {
    pub fn new(config: StreamReaderConfig, channels: NonZeroChannelCount) -> Self {
        Self {
            config,
            channels,
            active_state: None,
            shared_state: Arc::new(SharedState::new()),
        }
    }

    pub fn constructor(&self) -> Constructor {
        Constructor {
            shared_state: Arc::clone(&self.shared_state),
            channels: self.channels,
        }
    }

    /// Returns `true` if there is there is currently an active stream on this node.
    pub fn is_active(&self) -> bool {
        self.active_state.is_some() && self.shared_state.stream_active.load(Ordering::Relaxed)
    }

    /// Returns `true` if an underflow occured (due to the output stream
    /// running faster than the input stream).
    ///
    /// If this happens excessively in Release mode, you may want to consider
    /// increasing [`StreamReaderConfig::channel_config.latency_seconds`].
    ///
    /// (Calling this will also reset the flag indicating whether an
    /// underflow occurred.)
    pub fn underflow_occurred(&self) -> bool {
        self.shared_state
            .underflow_occurred
            .swap(false, Ordering::Relaxed)
    }

    /// Returns `true` if an overflow occured (due to the input stream
    /// running faster than the output stream).
    ///
    /// If this happens excessively in Release mode, you may want to consider
    /// increasing [`StreamReaderConfig::channel_config.capacity_seconds`]. For
    /// example, if you are streaming data from a network, you may want to
    /// increase the capacity to several seconds.
    ///
    /// (Calling this will also reset the flag indicating whether an
    /// overflow occurred.)
    pub fn overflow_occurred(&self) -> bool {
        self.shared_state
            .overflow_occurred
            .swap(false, Ordering::Relaxed)
    }

    /// Begin the output audio stream on this node.
    ///
    /// The returned event must be sent to the node's processor for this to take effect.
    ///
    /// * `sample_rate` - The sample rate of this node.
    /// * `output_stream_sample_rate` - The sample rate of the active output audio stream.
    ///
    /// If there is already an active stream running on this node, then this will return
    /// an error.
    pub fn start_stream(
        &mut self,
        sample_rate: NonZeroU32,
        output_stream_sample_rate: NonZeroU32,
    ) -> Result<NewOutputStreamEvent, ()> {
        if self.is_active() {
            return Err(());
        }

        self.shared_state.reset();

        let (prod, cons) = fixed_resample::resampling_channel::<f32>(
            output_stream_sample_rate.get(),
            sample_rate.get(),
            self.channels.get().get() as usize,
            self.config.channel_config,
        );

        self.active_state = Some(ActiveState { cons, sample_rate });
        self.shared_state
            .stream_active
            .store(true, Ordering::Relaxed);

        Ok(NewOutputStreamEvent { prod: Some(prod) })
    }

    /// The total number of frames (not samples) that can currently be read from
    /// the stream.
    ///
    /// If there is no active stream, the stream is paused, or the processor end
    /// is not ready to receive samples, then this will return `0`.
    pub fn available_frames(&self) -> usize {
        if self.is_ready() {
            self.active_state
                .as_ref()
                .map(|s| s.cons.available_frames())
                .unwrap_or(0)
        } else {
            0
        }
    }

    /// The amount of data in seconds that is currently available to read.
    ///
    /// If there is no active stream, the stream is paused, or the processor end
    /// is not ready to receive samples, then this will return `0.0`.
    pub fn available_seconds(&self) -> f64 {
        if self.is_ready() {
            self.active_state
                .as_ref()
                .map(|s| s.cons.available_seconds())
                .unwrap_or(0.0)
        } else {
            0.0
        }
    }

    /// The amount of data in seconds that is currently occupied in the channel.
    ///
    /// This value will be in the range `[0.0, ResamplingCons::capacity_seconds()]`.
    ///
    /// This can also be used to detect when an extra packet of data should be read or
    /// discarded to correct for jitter.
    ///
    /// If there is no active stream, then this will return `None`.
    pub fn occupied_seconds(&self) -> Option<f64> {
        self.active_state
            .as_ref()
            .map(|s| s.cons.occupied_seconds())
    }

    /// Returns the number of input frames (samples in a single channel) from the producer
    /// (not output frames from this consumer) that are currently occupied in the channel.
    ///
    /// If there is no active stream, then this will return `None`.
    pub fn occupied_input_frames(&self) -> Option<usize> {
        self.active_state
            .as_ref()
            .map(|s| s.cons.occupied_input_frames())
    }

    /// The value of [`ResamplingChannelConfig::latency_seconds`] that was passed when
    /// this channel was created.
    pub fn latency_seconds(&self) -> f64 {
        self.config.channel_config.latency_seconds
    }

    /// The capacity of the channel in seconds.
    ///
    /// If there is no active stream, then this will return `None`.
    pub fn capacity_seconds(&self) -> Option<f64> {
        self.active_state
            .as_ref()
            .map(|s| s.cons.capacity_seconds())
    }

    /// The capacity of the channel in input frames (samples in a single channel) from
    /// the producer (not output frames from this consumer).
    ///
    /// If there is no active stream, then this will return `None`.
    pub fn capacity_input_frames(&self) -> Option<usize> {
        self.active_state
            .as_ref()
            .map(|s| s.cons.capacity_input_frames())
    }

    /// The number of channels in this node.
    pub fn num_channels(&self) -> NonZeroChannelCount {
        self.channels
    }

    /// The sample rate of the active stream.
    ///
    /// Returns `None` if there is no active stream.
    pub fn sample_rate(&self) -> Option<NonZeroU32> {
        self.active_state.as_ref().map(|s| s.sample_rate)
    }

    /// Read from the channel and write the results into the given output buffer
    /// in interleaved format.
    ///
    /// If there is no active stream, the stream is paused, or the processor end
    /// is not ready to send samples, then the output will be filled with zeros
    /// and `None` will be returned.
    pub fn read_interleaved(&mut self, output: &mut [f32]) -> Option<ReadStatus> {
        if !self.is_ready() {
            output.fill(0.0);
            return None;
        }

        Some(
            self.active_state
                .as_mut()
                .unwrap()
                .cons
                .read_interleaved(output),
        )
    }

    /// Read from the channel and write the results into the given output buffer in
    /// de-interleaved format.
    ///
    /// * `output` - The channels to write data to.
    /// * `range` - The range in each slice in `output` to write to.
    ///
    /// If there is no active stream, the stream is paused, or the processor end
    /// is not ready to send samples, then the output will be filled with zeros
    /// and `None` will be returned.
    pub fn read<Vin: AsMut<[f32]>>(
        &mut self,
        output: &mut [Vin],
        range: Range<usize>,
    ) -> Option<ReadStatus> {
        if !self.is_ready() {
            for ch in output.iter_mut() {
                ch.as_mut()[range.clone()].fill(0.0);
            }
            return None;
        }

        Some(self.active_state.as_mut().unwrap().cons.read(output, range))
    }

    /// Discard all data currently in the channel.
    ///
    /// Note, you should typically wait for [`StreamReaderHandle::occupied_seconds`]
    /// to be `>=` [`StreamReaderHandle::latency_seconds`] (or for
    /// [`StreamReaderHandle::available_frames`] to be `>=` to the equivalant of
    /// [`StreamReaderHandle::latency_seconds`]) before reading from the channel again.
    ///
    /// Returns the number of input frames that were discarded.
    pub fn discard_all(&mut self) -> usize {
        if let Some(state) = &mut self.active_state {
            state.cons.discard_input_frames(usize::MAX)
        } else {
            0
        }
    }

    /// If the value of [`StreamReaderHandle::occupied_seconds()`] is greater than the
    /// given threshold in seconds, then discard the number of input frames needed to
    /// bring the value back down to [`StreamReaderHandle::latency_seconds()`] to avoid
    /// excessive overflows and reduce perceived audible glitchiness.
    ///
    /// Returns the number of input frames from the producer (not output frames from
    /// this consumer) that were discarded.
    ///
    /// If `threshold_seconds` is less than [`StreamReaderHandle::latency_seconds()`],
    /// then this will do nothing.
    pub fn discard_jitter(&mut self, threshold_seconds: f64) -> usize {
        if let Some(state) = &mut self.active_state {
            state.cons.discard_jitter(threshold_seconds)
        } else {
            0
        }
    }

    /// Returns `true` if the processor end of the stream is ready to start sending
    /// data.
    pub fn is_ready(&self) -> bool {
        self.active_state.is_some()
            && self.shared_state.channel_started.load(Ordering::Relaxed)
            && !self.shared_state.paused.load(Ordering::Relaxed)
    }

    /// Pause any active audio streams.
    pub fn pause_stream(&mut self) {
        if self.is_active() {
            self.shared_state.paused.store(true, Ordering::Relaxed);
        }
    }

    /// Resume any active audio streams after pausing.
    pub fn resume(&mut self) {
        self.shared_state.paused.store(false, Ordering::Relaxed);
    }

    // Stop any active audio input streams.
    pub fn stop_stream(&mut self) {
        self.active_state = None;
        self.shared_state.reset();
    }
}

impl Drop for StreamReaderHandle {
    fn drop(&mut self) {
        self.stop_stream();
    }
}

#[derive(Clone)]
pub struct Constructor {
    shared_state: Arc<SharedState>,
    channels: NonZeroChannelCount,
}

impl AudioNodeConstructor for Constructor {
    type Configuration = EmptyConfig;

    fn info(&self, _: &Self::Configuration) -> AudioNodeInfo {
        AudioNodeInfo {
            debug_name: "stream_output",
            channel_config: ChannelConfig {
                num_inputs: self.channels.get(),
                num_outputs: ChannelCount::ZERO,
            },
            uses_events: true,
        }
    }

    fn processor(
        &self,
        _: &Self::Configuration,
        _stream_info: &StreamInfo,
    ) -> impl AudioNodeProcessor {
        Processor {
            prod: None,
            shared_state: Arc::clone(&self.shared_state),
        }
    }
}

struct ActiveState {
    cons: fixed_resample::ResamplingCons<f32>,
    sample_rate: NonZeroU32,
}

struct SharedState {
    stream_active: AtomicBool,
    channel_started: AtomicBool,
    paused: AtomicBool,
    underflow_occurred: AtomicBool,
    overflow_occurred: AtomicBool,
}

impl SharedState {
    fn new() -> Self {
        Self {
            stream_active: AtomicBool::new(false),
            channel_started: AtomicBool::new(false),
            paused: AtomicBool::new(false),
            underflow_occurred: AtomicBool::new(false),
            overflow_occurred: AtomicBool::new(false),
        }
    }

    fn reset(&self) {
        self.stream_active.store(false, Ordering::Relaxed);
        self.channel_started.store(false, Ordering::Relaxed);
        self.paused.store(false, Ordering::Relaxed);
        self.underflow_occurred.store(false, Ordering::Relaxed);
        self.overflow_occurred.store(false, Ordering::Relaxed);
    }
}

struct Processor {
    prod: Option<fixed_resample::ResamplingProd<f32>>,
    shared_state: Arc<SharedState>,
}

impl AudioNodeProcessor for Processor {
    fn process(
        &mut self,
        inputs: &[&[f32]],
        _outputs: &mut [&mut [f32]],
        mut events: NodeEventList,
        proc_info: &ProcInfo,
        _scratch_buffers: ScratchBuffers,
    ) -> ProcessStatus {
        events.for_each(|event| {
            if let NodeEventType::Custom(event) = event {
                if let Some(out_stream_event) = event
                    .downcast_mut::<SyncWrapper<NewOutputStreamEvent>>()
                    .and_then(SyncWrapper::get_mut)
                {
                    // Swap the memory so that the old channel will be properly
                    // dropped outside of the audio thread.
                    std::mem::swap(&mut self.prod, &mut out_stream_event.prod);
                }
            }
        });

        if !self.shared_state.stream_active.load(Ordering::Relaxed)
            || self.shared_state.paused.load(Ordering::Relaxed)
        {
            return ProcessStatus::Bypass;
        }

        let Some(prod) = &mut self.prod else {
            return ProcessStatus::Bypass;
        };

        // Notify the input stream that the output stream has begun
        // reading data.
        self.shared_state
            .channel_started
            .store(true, Ordering::Relaxed);

        let pushed_frames = prod.push(inputs, 0..proc_info.frames);

        if pushed_frames < proc_info.frames {
            self.shared_state
                .overflow_occurred
                .store(true, Ordering::Relaxed);
        }

        ProcessStatus::Bypass
    }

    fn stream_stopped(&mut self) {
        self.shared_state
            .stream_active
            .store(false, Ordering::Relaxed);
        self.prod = None;
    }
}

pub struct NewOutputStreamEvent {
    prod: Option<fixed_resample::ResamplingProd<f32>>,
}

impl From<NewOutputStreamEvent> for NodeEventType {
    fn from(value: NewOutputStreamEvent) -> Self {
        NodeEventType::Custom(Box::new(SyncWrapper::new(value)))
    }
}<|MERGE_RESOLUTION|>--- conflicted
+++ resolved
@@ -11,13 +11,8 @@
     channel_config::{ChannelConfig, ChannelCount, NonZeroChannelCount},
     event::{NodeEventList, NodeEventType},
     node::{
-<<<<<<< HEAD
         AudioNodeConstructor, AudioNodeInfo, AudioNodeProcessor, EmptyConfig, ProcInfo,
-        ProcessStatus, NUM_SCRATCH_BUFFERS,
-=======
-        AudioNodeConstructor, AudioNodeInfo, AudioNodeProcessor, ProcInfo, ProcessStatus,
-        ScratchBuffers,
->>>>>>> ee0c9810
+        ProcessStatus, ScratchBuffers,
     },
     sync_wrapper::SyncWrapper,
     StreamInfo,
