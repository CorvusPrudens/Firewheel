--- conflicted
+++ resolved
@@ -379,11 +379,8 @@
         };
 
         // Account for the delay between when the clock was last updated and now.
-<<<<<<< HEAD
         let delta_seconds = DurationSeconds(update_instant.elapsed().as_secs_f64());
-=======
-        let delta_seconds = ClockSeconds(delay.as_secs_f64());
->>>>>>> 91d19b90
+
         let samples = clock.clock_samples + delta_seconds.to_samples(self.sample_rate);
 
         let musical = clock.musical_time.map(|musical_time| {
